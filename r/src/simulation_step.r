--- conflicted
+++ resolved
@@ -11,34 +11,19 @@
 simulation_step <- function(X, rm_dat = T, stilt_wd = getwd(), lib.loc = NULL,
                             delt = 0, emisshrs = 0.01, frmr = 0, hnf_plume = T,
                             horcoruverr = NA, horcorzierr = NA, iconvect = 0,
-<<<<<<< HEAD
-                            isot = 0, khmax = 9999, kmix0 = 250, kmixd = 3,
-                            krnd = 6, met_file_format, met_loc, mgmin = 2000,
-                            n_hours = -24, n_met_min = 1, ndump = 0, nturb = 0,
-                            numpar = 200, outdt = 0, outfrac = 0.9, 
-                            projection = '+proj=longlat', random = 1,
-                            run_trajec = T, r_run_time, r_lati, r_long, r_zagl,
-                            siguverr = NA, sigzierr = NA, smooth_factor = 1,
-                            time_integrate = F, timeout = 3600, tlfrac = 0.1,
-                            tluverr = NA, tlzierr = NA, tratio = 0.9,
-                            varsiwant = NULL, veght = 0.5, w_option = 0,
-                            xmn = -180, xmx = 180, xres = 0.1, ymn = -90,
-                            ymx = 90, yres = xres, zicontroltf = 0,
-                            z_top = 25000,  zcoruverr = NA) {
-=======
                             initd = 0, isot = 0, khmax = 9999, kmix0 = 250,
                             kmixd = 3, krnd = 6, met_file_format, met_loc,
                             mgmin = 2000, n_hours = -24, n_met_min = 1,
                             ndump = 0, nturb = 0, numpar = 200, outdt = 0,
-                            outfrac = 0.9, random = 1, run_trajec = T,
-                            r_run_time, r_lati, r_long, r_zagl, siguverr = NA,
-                            sigzierr = NA, smooth_factor = 1, time_integrate = F,
+                            outfrac = 0.9, projection = '+proj=longlat',
+                            random = 1, run_trajec = T, r_run_time, r_lati,
+                            r_long, r_zagl, siguverr = NA, sigzierr = NA,
+                            smooth_factor = 1, time_integrate = F,
                             timeout = 3600, tlfrac = 0.1, tluverr = NA,
                             tlzierr = NA, tratio = 0.9, varsiwant = NULL,
                             veght = 0.5, w_option = 0, xmn = -180, xmx = 180,
                             xres = 0.1, ymn = -90, ymx = 90, yres = xres,
                             zicontroltf = 0, z_top = 25000,  zcoruverr = NA) {
->>>>>>> f6616d3c
   try({
     # If using lapply or parLapply, receptors are passed as vectors and need to
     # be subsetted for the specific simulation index
